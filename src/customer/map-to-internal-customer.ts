import { mapToInternalAddress, Address } from '../address';

import { Customer } from '.';
import InternalCustomer from './internal-customer';

<<<<<<< HEAD
export default function mapToInternalCustomer(customer: Customer, cart: Cart, billingAddress: Address): InternalCustomer {
    const firstName = customer.firstName || billingAddress.firstName || '';
    const lastName = customer.lastName || billingAddress.lastName || '';

=======
export default function mapToInternalCustomer(customer: Customer, billingAddress?: Address): InternalCustomer {
>>>>>>> ff438515
    return {
        addresses: (customer.addresses || []).map(address => mapToInternalAddress(address)),
        customerId: customer.id,
        isGuest: customer.isGuest,
        storeCredit: customer.storeCredit,
<<<<<<< HEAD
        email: customer.email || billingAddress.email || '',
        firstName,
        lastName,
        name: customer.fullName || [firstName, lastName].join(' '),
=======
        email: customer.email || (billingAddress && billingAddress.email) || '',
        firstName: customer.firstName,
        name: customer.fullName,
>>>>>>> ff438515
    };
}<|MERGE_RESOLUTION|>--- conflicted
+++ resolved
@@ -3,28 +3,18 @@
 import { Customer } from '.';
 import InternalCustomer from './internal-customer';
 
-<<<<<<< HEAD
-export default function mapToInternalCustomer(customer: Customer, cart: Cart, billingAddress: Address): InternalCustomer {
+export default function mapToInternalCustomer(customer: Customer, billingAddress: Address): InternalCustomer {
     const firstName = customer.firstName || billingAddress.firstName || '';
     const lastName = customer.lastName || billingAddress.lastName || '';
 
-=======
-export default function mapToInternalCustomer(customer: Customer, billingAddress?: Address): InternalCustomer {
->>>>>>> ff438515
     return {
         addresses: (customer.addresses || []).map(address => mapToInternalAddress(address)),
         customerId: customer.id,
         isGuest: customer.isGuest,
         storeCredit: customer.storeCredit,
-<<<<<<< HEAD
         email: customer.email || billingAddress.email || '',
         firstName,
         lastName,
         name: customer.fullName || [firstName, lastName].join(' '),
-=======
-        email: customer.email || (billingAddress && billingAddress.email) || '',
-        firstName: customer.firstName,
-        name: customer.fullName,
->>>>>>> ff438515
     };
 }