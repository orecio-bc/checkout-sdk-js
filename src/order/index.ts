--- conflicted
+++ resolved
@@ -3,11 +3,7 @@
 
 export { default as Order } from './order';
 export { default as InternalOrder } from './internal-order';
-<<<<<<< HEAD
 export { default as InternalOrderRequestBody } from './internal-order-request-body';
-export { default as InternalIncompleteOrder } from './internal-incomplete-order';
-=======
->>>>>>> b7f6a982
 
 export { default as OrderActionCreator } from './order-action-creator';
 export { default as orderReducer } from './order-reducer';
