<<<<<<< HEAD
import { getQuoteState } from './internal-quotes.mock';
=======
import { getQuote } from './internal-quotes.mock';
>>>>>>> 52b66bee
import { getErrorResponse } from '../common/http-request/responses.mock';
import QuoteSelector from './quote-selector';

describe('QuoteSelector', () => {
<<<<<<< HEAD
=======
    let quote;
>>>>>>> 52b66bee
    let quoteSelector;
    let state;

    beforeEach(() => {
<<<<<<< HEAD
        state = {
            quote: getQuoteState(),
=======
        quote = getQuote();
        state = {
            quote: {
                data: quote,
                meta: {},
            },
>>>>>>> 52b66bee
        };
    });

    describe('#getQuote()', () => {
        it('returns the current quote', () => {
            quoteSelector = new QuoteSelector(state.quote);

            expect(quoteSelector.getQuote()).toEqual(state.quote.data);
        });
    });

<<<<<<< HEAD
    describe('#getQuoteMeta()', () => {
        it('returns quote metadata', () => {
            quoteSelector = new QuoteSelector(state.quote);

            expect(quoteSelector.getQuoteMeta()).toEqual(state.quote.meta);
        });
    });

=======
>>>>>>> 52b66bee
    describe('#getLoadError()', () => {
        it('returns error if unable to load', () => {
            const loadError = getErrorResponse();

            quoteSelector = new QuoteSelector({
                ...state.quote,
                errors: { loadError },
            });

            expect(quoteSelector.getLoadError()).toEqual(loadError);
        });

        it('does not returns error if able to load', () => {
            quoteSelector = new QuoteSelector(state.quote);

            expect(quoteSelector.getLoadError()).toBeUndefined();
        });
    });

    describe('#isLoading()', () => {
        it('returns true if loading quote', () => {
            quoteSelector = new QuoteSelector({
                ...state.quote,
                statuses: { isLoading: true },
            });

            expect(quoteSelector.isLoading()).toEqual(true);
        });

        it('returns false if not loading quote', () => {
            quoteSelector = new QuoteSelector(state.quote);

            expect(quoteSelector.isLoading()).toEqual(false);
        });
    });
});<|MERGE_RESOLUTION|>--- conflicted
+++ resolved
@@ -1,31 +1,14 @@
-<<<<<<< HEAD
 import { getQuoteState } from './internal-quotes.mock';
-=======
-import { getQuote } from './internal-quotes.mock';
->>>>>>> 52b66bee
 import { getErrorResponse } from '../common/http-request/responses.mock';
 import QuoteSelector from './quote-selector';
 
 describe('QuoteSelector', () => {
-<<<<<<< HEAD
-=======
-    let quote;
->>>>>>> 52b66bee
     let quoteSelector;
     let state;
 
     beforeEach(() => {
-<<<<<<< HEAD
         state = {
             quote: getQuoteState(),
-=======
-        quote = getQuote();
-        state = {
-            quote: {
-                data: quote,
-                meta: {},
-            },
->>>>>>> 52b66bee
         };
     });
 
@@ -37,17 +20,6 @@
         });
     });
 
-<<<<<<< HEAD
-    describe('#getQuoteMeta()', () => {
-        it('returns quote metadata', () => {
-            quoteSelector = new QuoteSelector(state.quote);
-
-            expect(quoteSelector.getQuoteMeta()).toEqual(state.quote.meta);
-        });
-    });
-
-=======
->>>>>>> 52b66bee
     describe('#getLoadError()', () => {
         it('returns error if unable to load', () => {
             const loadError = getErrorResponse();
