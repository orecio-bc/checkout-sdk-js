--- conflicted
+++ resolved
@@ -4,11 +4,8 @@
 import { OrderState } from '../order';
 
 import PaymentMethod from './payment-method';
-<<<<<<< HEAD
+import PaymentMethodMeta from './payment-method-meta';
 import PaymentMethodState from './payment-method-state';
-=======
-import PaymentMethodsMeta from './payment-methods-meta';
->>>>>>> 52b66bee
 
 @selector
 export default class PaymentMethodSelector {
@@ -21,7 +18,7 @@
         return this._paymentMethods.data;
     }
 
-    getPaymentMethodsMeta(): PaymentMethodsMeta {
+    getPaymentMethodsMeta(): PaymentMethodMeta | undefined {
         return this._paymentMethods.meta;
     }
 
