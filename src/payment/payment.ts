--- conflicted
+++ resolved
@@ -6,20 +6,16 @@
     paymentData?: PaymentInstrument & PaymentInstrumentMeta;
 }
 
-<<<<<<< HEAD
 export type PaymentInstrument = (
     CreditCardInstrument |
     CryptogramInstrument |
-    FormattedPayload<PaypalInstrument> |
+    FormattedPayload<PaypalInstrument | FormattedHostedInstrument | FormattedVaultedInstrument> |
     HostedCreditCardInstrument |
     HostedInstrument |
     NonceInstrument |
     ThreeDSVaultedInstrument |
     VaultedInstrument
 );
-=======
-export type PaymentInstrument = CreditCardInstrument | NonceInstrument | VaultedInstrument | CryptogramInstrument | HostedInstrument | ThreeDSVaultedInstrument | FormattedPayload<PaypalInstrument | FormattedHostedInstrument | FormattedVaultedInstrument>;
->>>>>>> 7dc216d0
 
 export interface PaymentInstrumentMeta {
     deviceSessionId?: string;
