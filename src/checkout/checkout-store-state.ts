import { CartState } from '../cart';
import { ConfigState } from '../config';
import { CouponState, GiftCertificateState } from '../coupon';
import { CustomerState, CustomerStrategyState } from '../customer';
import { CountryState } from '../geography';
import { OrderState } from '../order';
import { PaymentMethodState, PaymentState, PaymentStrategyState } from '../payment';
import { QuoteState } from '../quote';
import { RemoteCheckoutState } from '../remote-checkout';
<<<<<<< HEAD
import { ShippingCountryState, ShippingOptionState, ShippingStrategyState } from '../shipping';
=======
import { ConsignmentState, ShippingCountryState, ShippingStrategyState } from '../shipping';

import CheckoutState from './checkout-state';
>>>>>>> 52b66bee

/**
 * @todo Convert this file into TypeScript properly
 */
export default interface CheckoutStoreState {
    cart: CartState;
    checkout: CheckoutState;
    config: ConfigState;
    countries: CountryState;
    coupons: CouponState;
    consignments: ConsignmentState;
    customer: CustomerState;
    customerStrategies: CustomerStrategyState;
    giftCertificates: GiftCertificateState;
    instruments: any;
    order: OrderState;
    payment: PaymentState;
    paymentMethods: PaymentMethodState;
    paymentStrategies: PaymentStrategyState;
    quote: QuoteState;
    remoteCheckout: RemoteCheckoutState;
    shippingCountries: ShippingCountryState;
    shippingOptions: ShippingOptionState;
    shippingStrategies: ShippingStrategyState;
}<|MERGE_RESOLUTION|>--- conflicted
+++ resolved
@@ -7,13 +7,9 @@
 import { PaymentMethodState, PaymentState, PaymentStrategyState } from '../payment';
 import { QuoteState } from '../quote';
 import { RemoteCheckoutState } from '../remote-checkout';
-<<<<<<< HEAD
-import { ShippingCountryState, ShippingOptionState, ShippingStrategyState } from '../shipping';
-=======
-import { ConsignmentState, ShippingCountryState, ShippingStrategyState } from '../shipping';
+import { ConsignmentState, ShippingCountryState, ShippingOptionState, ShippingStrategyState } from '../shipping';
 
 import CheckoutState from './checkout-state';
->>>>>>> 52b66bee
 
 /**
  * @todo Convert this file into TypeScript properly
