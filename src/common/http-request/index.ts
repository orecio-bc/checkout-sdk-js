<<<<<<< HEAD
export { default as InternalResponseBody } from './internal-response-body';
export { default as RequestOptions } from './request-options';
=======
export { default as ContentType } from './content-type';
export { default as RequestOptions } from './request-options';
export { default as transformParams } from './transform-params';
>>>>>>> 7a160d87
<|MERGE_RESOLUTION|>--- conflicted
+++ resolved
@@ -1,8 +1,4 @@
-<<<<<<< HEAD
 export { default as InternalResponseBody } from './internal-response-body';
-export { default as RequestOptions } from './request-options';
-=======
 export { default as ContentType } from './content-type';
 export { default as RequestOptions } from './request-options';
-export { default as transformParams } from './transform-params';
->>>>>>> 7a160d87
+export { default as transformParams } from './transform-params';